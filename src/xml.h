/**
 * @file xml.h
 * @author Radek Krejci <rkrejci@cesnet.cz>
 * @brief Public API of libyang XML parser
 *
 * Copyright (c) 2015 CESNET, z.s.p.o.
 *
 * This source code is licensed under BSD 3-Clause License (the "License").
 * You may not use this file except in compliance with the License.
 * You may obtain a copy of the License at
 *
 *     https://opensource.org/licenses/BSD-3-Clause
 */

#ifndef LY_XML_H_
#define LY_XML_H_

#include <sys/types.h>
#include <stdio.h>

/**
 * @defgroup xmlparser XML Parser
 *
 * Simplified libyang XML parser for XML data modeled by YANG.
 *
 * @{
 */

/*
 * Structures
 */

/*
 * structure definition from context.h
 */
struct ly_ctx;

/**
 * @brief enumeration of attribute types
 */
typedef enum lyxml_attr_type {
    LYXML_ATTR_STD = 1,              /**< standard XML attribute */
    LYXML_ATTR_NS = 2                /**< XML namespace definition */
} LYXML_ATTR_TYPE;

/**
 * @brief Namespace definition.
 *
 * The structure is actually casted lyxml_attr structure which covers all
 * attributes defined in an element. The namespace definition is in this case
 * also covered by lyxml_attr structure.
 */
struct lyxml_ns {
    LYXML_ATTR_TYPE type;            /**< type of the attribute = LYXML_ATTR_NS */
    struct lyxml_ns *next;           /**< next sibling attribute */
    struct lyxml_elem *parent;       /**< parent node of the attribute */
    const char *prefix;              /**< the namespace prefix if defined, NULL for default namespace */
    const char *value;               /**< the namespace value */
};

/**
 * @brief Element's attribute definition
 *
 * The structure actually covers both the attributes as well as namespace
 * definitions.
 *
 * Attributes are being connected only into a singly linked list (compare it
 * with the elements).
 */
struct lyxml_attr {
    LYXML_ATTR_TYPE type;            /**< type of the attribute */
    struct lyxml_attr *next;         /**< next sibling attribute */
    const struct lyxml_ns *ns;       /**< pointer to the namespace of the attribute if any */
    const char *name;                /**< name of the attribute (the LocalPart of the qualified name) */
    const char *value;               /**< data stored in the attribute */
};

/**
 * @brief Structure describing an element in an XML tree.
 *
 * If the name item is NULL, then the content is part of the mixed content.
 *
 * Children elements are connected in a half ring doubly linked list:
 * - first's prev pointer points to the last children
 * - last's next pointer is NULL
 */
struct lyxml_elem {
    char flags;                      /**< special flags */
#define LYXML_ELEM_MIXED 0x01 /* element contains mixed content */
/* 0x80 is reserved and cannot be set! */

<<<<<<< HEAD
    unsigned int line;               /**< input line number */
=======
>>>>>>> 488590fb
    struct lyxml_elem *parent;       /**< parent node */
    struct lyxml_attr *attr;         /**< first attribute declared in the element */
    struct lyxml_elem *child;        /**< first children element */
    struct lyxml_elem *next;         /**< next sibling node */
    struct lyxml_elem *prev;         /**< previous sibling node */

    const char *name;                /**< name of the element */
    const struct lyxml_ns *ns;       /**< namespace of the element */
    const char *content;             /**< text content of the node if any */
};

/*
 * Functions
 * Parser
 */

/**
 * @defgroup xmlreadoptions XML parser options
 * @ingroup xmlparser
 *
 * Various options to change behavior of XML read functions (lyxml_parse_*()).
 *
 * @{
 */
#define LYXML_PARSE_MULTIROOT 0x01 /**< By default, XML is supposed to be well-formed so the input file or memory chunk
                                        contains only a single XML tree. This option make parser to read multiple XML
                                        trees from a single source (regular file terminated by EOF or memory chunk
                                        terminated by NULL byte). In such a case, the returned XML element has other
                                        siblings representing the other XML trees from the source. */

/**
 * @}
 */

/**
 * @brief Parse XML from in-memory string
 *
 * @param[in] ctx libyang context to use
 * @param[in] data Pointer to a NULL-terminated string containing XML data to
 * parse.
 * @param[in] options Parser options, see @ref xmlreadoptions.
 * @return Pointer to the root of the parsed XML document tree or NULL in case of empty \p data. To free the
 *         returned data, use lyxml_free(). In these cases, the function sets #ly_errno to LY_SUCCESS. In case
 *         of error, #ly_errno contains appropriate error code (see #LY_ERR).
 */
struct lyxml_elem *lyxml_parse_mem(struct ly_ctx *ctx, const char *data, int options);

/**
 * @brief Parse XML from filesystem
 *
 * @param[in] ctx libyang context to use
 * @param[in] filename Path to the file where read data to parse
 * @param[in] options Parser options, see @ref xmlreadoptions.
 * @return Pointer to the root of the parsed XML document tree or NULL in case of empty file. To free the
 *         returned data, use lyxml_free(). In these cases, the function sets #ly_errno to LY_SUCCESS. In case
 *         of error, #ly_errno contains appropriate error code (see #LY_ERR).
 */
struct lyxml_elem *lyxml_parse_path(struct ly_ctx *ctx, const char *filename, int options);

/**
 * @defgroup xmldumpoptions XML printer options
 * @ingroup xmlparser
 *
 * Various options to change behavior of XML dump functions (lyxml_print_*()).
 *
 * When no option is specified (value 0), dumper prints all the content at once.
 *
 * @{
 */
#define LYXML_PRINT_OPEN   0x01  /**< print only the open part of the XML element.
                                   If used in combination with #LYXML_PRINT_CLOSE, it prints the element without
                                   its children: \<element/\>. If none of these two options is used, the element
                                   is printed including all its children. */
#define LYXML_PRINT_FORMAT 0x02  /**< format the output.
                                   If option is not used, the element and its children are printed without indentantion.
                                   If used in combination with #LYXML_PRINT_CLOSE or LYXML_PRINT_ATTRS or LYXML_PRINT_OPEN,
                                   it has no effect.*/
#define LYXML_PRINT_CLOSE  0x04  /**< print only the closing part of the XML element.
                                   If used in combination with #LYXML_PRINT_OPEN, it prints the element without
                                   its children: \<element/\>. If none of these two options is used, the element
                                   is printed including all its children. */
#define LYXML_PRINT_ATTRS  0x08  /**< dump only attributes and namespace declarations of the element (element name
                                   is not printed). This option cannot be used in combination with
                                   #LYXML_PRINT_OPEN and/or #LYXML_PRINT_CLOSE */
#define LYXML_PRINT_SIBLINGS 0x10/**< dump all top-level siblings. By default, the given XML element is supposed to be
                                   the only root element (and document is supposed to be well-formed XML). With this
                                   option the printer consider that the given XML element can has some sibling
                                   elements and print them all (so the given element is not necessarily printed as
                                   the first one). */

/**
 * @}
 */

/**
 * @brief Dump XML tree to a IO stream
 *
 * To write data into a file descriptor instead of file stream, use lyxml_print_fd().
 *
 * @param[in] stream IO stream to print out the tree.
 * @param[in] elem Root element of the XML tree to print
 * @param[in] options Dump options, see @ref xmldumpoptions.
 * @return number of printed characters.
 */
int lyxml_print_file(FILE * stream, const struct lyxml_elem *elem, int options);

/**
 * @brief Dump XML tree to a IO stream
 *
 * Same as lyxml_dump(), but it writes data into the given file descriptor.
 *
 * @param[in] fd File descriptor to print out the tree.
 * @param[in] elem Root element of the XML tree to print
 * @param[in] options Dump options, see @ref xmldumpoptions.
 * @return number of printed characters.
 */
int lyxml_print_fd(int fd, const struct lyxml_elem *elem, int options);

/**
 * @brief Dump XML tree to a IO stream
 *
 * Same as lyxml_dump(), but it allocates memory and store the data into it.
 * It is up to caller to free the returned string by free().
 *
 * @param[out] strp Pointer to store the resulting dump.
 * @param[in] elem Root element of the XML tree to print
 * @param[in] options Dump options, see @ref xmldumpoptions.
 * @return number of printed characters.
 */
int lyxml_print_mem(char **strp, const struct lyxml_elem *elem, int options);

/**
 * @brief Dump XML tree to a IO stream
 *
 * Same as lyxml_dump(), but it writes data via the provided callback.
 *
 * @param[in] writeclb Callback function to write the data (see write(1)).
 * @param[in] arg Optional caller-specific argument to be passed to the \p writeclb callback.
 * @param[in] elem Root element of the XML tree to print
 * @param[in] options Dump options, see @ref xmldumpoptions.
 * @return number of printed characters.
 */
int lyxml_print_clb(ssize_t (*writeclb)(void *arg, const void *buf, size_t count), void *arg, const struct lyxml_elem *elem, int options);

/**
 * @brief Free (and unlink from the XML tree) the specified element with all
 * its attributes and namespace definitions.
 *
 * @param[in] ctx libyang context to use
 * @param[in] elem Pointer to the element to free.
 */
void lyxml_free(struct ly_ctx *ctx, struct lyxml_elem *elem);

/**
 * @brief Unlink the element from its parent. In contrast to lyxml_free(),
 * after return the caller can still manipulate with the elem. Any namespaces
 * are corrected and copied, if needed.
 *
 * @param[in] ctx libyang context to use.
 * @param[in] elem Element to unlink from its parent (if any).
 */
void lyxml_unlink(struct ly_ctx *ctx, struct lyxml_elem *elem);

/**
 * @brief Get value of the attribute in the specified element.
 */
const char *lyxml_get_attr(const struct lyxml_elem *elem, const char *name, const char *ns);

/**
 * @brief Get namespace definition of the given prefix in context of the specified element.
 *
 * @param[in] elem Element where start namespace searching
 * @param[in] prefix Prefix of the namespace to search for
 * @return Namespace defintion or NULL if no such namespace exists
 */
const struct lyxml_ns *lyxml_get_ns(const struct lyxml_elem *elem, const char *prefix);

/**@}*/
#endif /* LY_XML_H_ */<|MERGE_RESOLUTION|>--- conflicted
+++ resolved
@@ -89,10 +89,6 @@
 #define LYXML_ELEM_MIXED 0x01 /* element contains mixed content */
 /* 0x80 is reserved and cannot be set! */
 
-<<<<<<< HEAD
-    unsigned int line;               /**< input line number */
-=======
->>>>>>> 488590fb
     struct lyxml_elem *parent;       /**< parent node */
     struct lyxml_attr *attr;         /**< first attribute declared in the element */
     struct lyxml_elem *child;        /**< first children element */
