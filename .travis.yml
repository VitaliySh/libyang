os: linux
sudo: required
dist: trusty
language: c

compiler:
  - clang
<<<<<<< HEAD

branches:
  only:
    - coverity
=======
  - gcc

branches:
  only:
    - master
    - devel
>>>>>>> 1c76b42c

before_install:
  - wget https://cmocka.org/files/1.0/cmocka-1.0.1.tar.xz
  - tar -xJvf cmocka-1.0.1.tar.xz
  - cd cmocka-1.0.1 && mkdir build && cd build
  - cmake -DCMAKE_INSTALL_PREFIX:PATH=/usr .. && make -j2 && sudo make install
  - cd ../..

<<<<<<< HEAD
env:
  global:
   # The next declaration is the encrypted COVERITY_SCAN_TOKEN, created
   #   via the "travis encrypt" command using the project repo's public key
   - secure: "dOIHA+29WzdS1GPm2A/2osTIm4GAGP+OCP/CoYN8gZ4W9yxHKY+noJevDtPw+KDQ5wgBKEcqPnLA1gVI6PeRLdxjHpWULzaH9GZsjktK2YNJJkO2kw2tBrXp09ak4jczokaYcdOM1pfXFbTPYRpDHyd4nS8QvFM4nev7xg87zvU="

addons:
  coverity_scan:
    project:
      name: "CESNET/libyang"
    notification_email: rkrejci@cesnet.cz
    build_command_prepend: "cmake .; make clean"
    build_command:   "make"
    branch_pattern: coverity

script:
  # do nothing, everything here is done in coverity addon
  - true
=======
script: 
  - mkdir build && cd build ; cmake .. && make -j2 && make test
>>>>>>> 1c76b42c
<|MERGE_RESOLUTION|>--- conflicted
+++ resolved
@@ -5,19 +5,10 @@
 
 compiler:
   - clang
-<<<<<<< HEAD
 
 branches:
   only:
     - coverity
-=======
-  - gcc
-
-branches:
-  only:
-    - master
-    - devel
->>>>>>> 1c76b42c
 
 before_install:
   - wget https://cmocka.org/files/1.0/cmocka-1.0.1.tar.xz
@@ -26,7 +17,6 @@
   - cmake -DCMAKE_INSTALL_PREFIX:PATH=/usr .. && make -j2 && sudo make install
   - cd ../..
 
-<<<<<<< HEAD
 env:
   global:
    # The next declaration is the encrypted COVERITY_SCAN_TOKEN, created
@@ -45,7 +35,3 @@
 script:
   # do nothing, everything here is done in coverity addon
   - true
-=======
-script: 
-  - mkdir build && cd build ; cmake .. && make -j2 && make test
->>>>>>> 1c76b42c
